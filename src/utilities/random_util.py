--- conflicted
+++ resolved
@@ -6,122 +6,6 @@
 from typing import List
 
 
-<<<<<<< HEAD
-class RandomUtil:
-    @staticmethod
-    def random_seeds(mod: int = 0, start: int = 8, stop: int = 12):
-        """
-        Generates a set of random seeds.
-        Args:
-            mod: The modifier to add to a numeric representation of the current date.
-                 Default is 0. E.g., if the date is 2022-01-01, and the mod is 5, the
-                 random seeds will be based on random.seed(20220106).
-            start: The minimum number of seeds to generate. Default is 8.
-            stop: The maximum number of seeds to generate. Default is 12.
-        Returns:
-            A list of random seeds.
-        """
-        sg = secrets.SystemRandom()
-        date = int(datetime.now().strftime("%Y%m%d"))
-        random.seed(date + mod)
-        return [[random.uniform(0.000, 1.000), random.uniform(0.000, 1.000)] for _ in range(sg.randrange(start, stop))]
-
-    @staticmethod
-    def random_point_in(x_min, y_min, width, height, seeds: List[List[int]]) -> List[int]:
-        """
-        Returns a random pixel within some bounding box based on a list of seeds.
-        Args:
-            x_min: The left-most coordinate of the bounding box.
-            y_min: The top-most coordinate of the bounding box.
-            width: The width of the bounding box.
-            height: The height of the bounding box.
-            seeds: A list of seeds to use for the randomization.
-        Returns:
-            A random [x, y] coordinate within the bounding box.
-        """
-        sg = secrets.SystemRandom()
-
-        # Generate a random pixel within the full bounding box with a 25% probability.
-        if sg.randrange(0, 101) > 75:
-            return RandomUtil.__random_from(x_min, y_min, width, height)
-
-        # Calculate the dimensions and position of an inner bounding box within the full bounding box.
-        offset_percentage = sg.uniform(0.150, 0.350)
-        inner_x_min = round(width * offset_percentage + x_min)
-        inner_y_min = round(height * offset_percentage + y_min)
-        inner_width = round(width * (1.000 - (offset_percentage * 2)))
-        inner_height = round(height * (1.000 - (offset_percentage * 2)))
-
-        # Select a random seed from the list of seeds.
-        random_index = sg.randrange(0, len(seeds))
-        ratio_x = round(inner_width * seeds[random_index][0])
-        ratio_y = round(inner_height * seeds[random_index][1])
-
-        # Calculate the dimensions and position of a bounding box within the inner bounding box.
-        start_x, start_y = inner_x_min + ratio_x, inner_y_min + ratio_y
-        start_fix_width, end_fix_width = start_x - x_min, width - ratio_x
-        start_fix_height, end_fix_height = start_y - y_min, height - ratio_y
-
-        # Determine the dimensions of the bounding box within the inner bounding box.
-        inner_inner_width = start_fix_width if start_fix_width <= end_fix_width else end_fix_width
-        inner_inner_height = start_fix_height if start_fix_height <= end_fix_height else end_fix_height
-
-        # Generate a random pixel within the bounding box within the inner bounding box.
-        return RandomUtil.__random_from(start_x, start_y, inner_inner_width, inner_inner_height, center=True)
-
-    @staticmethod
-    def __random_from(x_min, y_min, width, height, center: bool = False) -> List[int]:
-        # If center is not set to True, shift x_min and y_min to the center of the region
-        if not center:
-            x_min = x_min + math.ceil(width / 2)
-            y_min = y_min + math.ceil(height / 2)
-
-        # Calculate the minimum and maximum values for x and y within the region
-        x_min_bound = x_min - math.ceil(width / 2)
-        x_max_bound = x_min + math.ceil(width / 2)
-        y_min_bound = y_min - math.ceil(height / 2)
-        y_max_bound = y_min + math.ceil(height / 2)
-
-        # Calculate the standard deviation for x and y based on the region's dimensions
-        sigma_x = (width / 2) * 0.33
-        sigma_y = (height / 2) * 0.33
-
-        # Generate a random x and y value within the region using truncated normal sampling
-        x = int(RandomUtil.truncated_normal_sample(x_min_bound, x_max_bound, x_min, sigma_x))
-        y = int(RandomUtil.truncated_normal_sample(y_min_bound, y_max_bound, y_min, sigma_y))
-        return [x, y]
-
-    def sleep_random(lower_bound, upper_bound):  # sleeps within the specified range.
-        mean = (lower_bound + upper_bound) / 2
-        standard_deviation = (upper_bound / 2) * 0.33
-        sleeptime = RandomUtil.truncated_normal_sample(lower_bound, upper_bound, mean, standard_deviation)
-        sleep(sleeptime)
-
-    @staticmethod
-    def truncated_normal_sample(lower_bound, upper_bound, mean, standard_deviation) -> float:
-        """
-        Generate a random sample from the normal distribution using the Box-Muller method.
-        Args:
-            lower_bound: The lower bound of the truncated normal distribution.
-            upper_bound: The upper bound of the truncated normal distribution.
-            mean: The mean of the normal distribution.
-            standard_deviation: The standard deviation of the normal distribution.
-        Returns:
-            A random float from the truncated normal distribution.
-        """
-        sg = secrets.SystemRandom()
-        u1 = sg.uniform(0, 1)
-        u2 = sg.uniform(0, 1)
-        z1 = math.sqrt(-2 * math.log(u1)) * math.cos(2 * math.pi * u2)
-        sample = mean + standard_deviation * z1
-
-        if sample < lower_bound:
-            return lower_bound
-        elif sample > upper_bound:
-            return upper_bound
-        else:
-            return sample
-=======
 def random_seeds(mod: int = 0, start: int = 8, stop: int = 12):
     """
     Generates a set of random seeds.
@@ -243,5 +127,4 @@
         raise TypeError("Probability must be a float")
     if probability < 0.000 or probability > 1.000:
         raise ValueError("Probability must be between 0 and 1")
-    return secrets.SystemRandom().random() < probability
->>>>>>> 19d61a7f
+    return secrets.SystemRandom().random() < probability