"""
A Bot is a base class for bot script models. It is abstract and cannot be instantiated. Many of the methods in this base class are
pre-implemented and can be used by subclasses, or called by the controller. Code in this class should not be modified.
"""
import ctypes
import platform
import re
import threading
import time
import warnings
from abc import ABC, abstractmethod
from enum import Enum
from typing import List, Union

import customtkinter
import numpy as np
import pyautogui as pag
import pytweening
from deprecated import deprecated

import utilities.color as clr
import utilities.debug as debug
import utilities.imagesearch as imsearch
import utilities.ocr as ocr
import utilities.random_util as rd
from utilities import random_util as rm
from utilities.geometry import Point, Rectangle
from utilities.mouse_utils import MouseUtils
from utilities.options_builder import OptionsBuilder
from utilities.window import Window, WindowInitializationError

warnings.filterwarnings("ignore", category=UserWarning)


class BotThread(threading.Thread):
    def __init__(self, target: callable):
        threading.Thread.__init__(self)
        self.target = target

    def run(self):
        try:
            print("Thread started.")
            self.target()
        finally:
            print("Thread stopped successfully.")

    def __get_id(self):
        """Returns id of the respective thread"""
        if hasattr(self, "_thread_id"):
            return self._thread_id
        for id, thread in threading._active.items():
            if thread is self:
                return id

    def stop(self):
        """Raises SystemExit exception in the thread. This can be called from the main thread followed by join()."""
        thread_id = self.__get_id()
        if platform.system() == "Windows":
            res = ctypes.pythonapi.PyThreadState_SetAsyncExc(thread_id, ctypes.py_object(SystemExit))
            if res > 1:
                ctypes.pythonapi.PyThreadState_SetAsyncExc(thread_id, 0)
                print("Exception raise failure")
        elif platform.system() == "Linux":
            res = ctypes.pythonapi.PyThreadState_SetAsyncExc(ctypes.c_long(thread_id), ctypes.py_object(SystemExit))
            if res > 1:
                ctypes.pythonapi.PyThreadState_SetAsyncExc(ctypes.c_long(thread_id), 0)
                print("Exception raise failure")


class BotStatus(Enum):
    """
    BotStatus enum.
    """

    RUNNING = 1
    PAUSED = 2
    STOPPED = 3
    CONFIGURING = 4
    CONFIGURED = 5


class Bot(ABC):
    mouse = MouseUtils()
    options_set: bool = False
    progress: float = 0
    status = BotStatus.STOPPED
    thread: BotThread = None

    @abstractmethod
    def __init__(self, game_title, bot_title, description, window: Window):
        """
        Instantiates a Bot object. This must be called by subclasses.
        Args:
            game_title: title of the game the bot will interact with
            bot_title: title of the bot to display in the UI
            description: description of the bot to display in the UI
            window: window object the bot will use to interact with the game client
            launchable: whether the game client can be launched with custom arguments from the bot's UI
        """
        self.game_title = game_title
        self.bot_title = bot_title
        self.description = description
        self.options_builder = OptionsBuilder(bot_title)
        self.win = window

    @abstractmethod
    def main_loop(self):
        """
        Main logic of the bot. This function is called in a separate thread.
        """
        pass

    @abstractmethod
    def create_options(self):
        """
        Defines the options for the bot using the OptionsBuilder.
        """
        pass

    @abstractmethod
    def save_options(self, options: dict):
        """
        Saves a dictionary of options as properties of the bot.
        Args:
            options: dict - dictionary of options to save
        """
        pass

    def get_options_view(self, parent) -> customtkinter.CTkFrame:
        """
        Builds the options view for the bot based on the options defined in the OptionsBuilder.
        """
        self.clear_log()
        self.log_msg("Options panel opened.")
        self.create_options()
        view = self.options_builder.build_ui(parent, self.controller)
        self.options_builder.options = {}
        return view

    def play(self):
        """
        Fired when the user starts the bot manually. This function performs necessary set up on the UI
        and locates/initializes the game client window. Then, it launches the bot's main loop in a separate thread.
        """
        if self.status in [BotStatus.STOPPED, BotStatus.CONFIGURED]:
            self.clear_log()
            self.log_msg("Starting bot...")
            if not self.options_set:
                self.log_msg("Options not set. Please set options before starting.")
                return
            try:
                self.__initialize_window()
            except WindowInitializationError as e:
                self.log_msg(str(e))
                return
            self.reset_progress()
            self.set_status(BotStatus.RUNNING)
            self.thread = BotThread(target=self.main_loop)
            self.thread.setDaemon(True)
            self.thread.start()
        elif self.status == BotStatus.RUNNING:
            self.log_msg("Bot is already running.")
        elif self.status == BotStatus.CONFIGURING:
            self.log_msg("Please finish configuring the bot before starting.")

    def __initialize_window(self):
        """
        Attempts to focus and initialize the game window by identifying core UI elements.
        """
        self.win.focus()
        time.sleep(0.5)
        self.win.initialize()

    def stop(self):
        """
        Fired when the user stops the bot manually.
        """
        self.log_msg("Stopping script.")
        if self.status != BotStatus.STOPPED:
            self.thread.stop()
            self.thread.join()
            self.set_status(BotStatus.STOPPED)
        else:
            self.log_msg("Bot is already stopped.")

    # ---- Controller Setter ----
    def set_controller(self, controller):
        self.controller = controller

    # ---- Functions that notify the controller of changes ----
    def reset_progress(self):
        """
        Resets the current progress property to 0 and notifies the controller to update UI.
        """
        self.progress = 0
        self.controller.update_progress()

    def update_progress(self, progress: float):
        """
        Updates the progress property and notifies the controller to update UI.
        Args:
            progress: float - number between 0 and 1 indicating percentage of progress.
        """
        if progress < 0:
            progress = 0
        elif progress > 1:
            progress = 1
        self.progress = progress
        self.controller.update_progress()

    def set_status(self, status: BotStatus):
        """
        Sets the status property of the bot and notifies the controller to update UI accordingly.
        Args:
            status: BotStatus - status to set the bot to
        """
        self.status = status
        self.controller.update_status()

    def log_msg(self, msg: str, overwrite=False):
        """
        Sends a message to the controller to be displayed in the log for the user.
        Args:
            msg: str - message to log
            overwrite: bool - if True, overwrites the current log message. If False, appends to the log.
        """
        msg = f"{debug.current_time()}: {msg}"
        self.controller.update_log(msg, overwrite)

    def clear_log(self):
        """
        Requests the controller to tell the UI to clear the log.
        """
        self.controller.clear_log()

    # --- Misc Utility Functions
    def drop_all(self, skip_rows: int = 0, skip_slots: list[int] = None) -> None:
        """
        Shift-clicks all items in the inventory to drop them.
        Args:
            skip_rows: The number of rows to skip before dropping.
            skip_slots: The indices of slots to avoid dropping.
        """
        self.log_msg("Dropping inventory...")
        # Determine slots to skip
        if skip_slots is None:
            skip_slots = []
        if skip_rows > 0:
            row_skip = list(range(skip_rows * 4))
            skip_slots = np.unique(row_skip + skip_slots)
        # Start dropping
        pag.keyDown("shift")
        for i, slot in enumerate(self.win.inventory_slots):
            if i in skip_slots:
                continue
            p = slot.random_point()
            self.mouse.move_to(
                (p[0], p[1]),
                mouseSpeed="fastest",
                knotsCount=1,
                offsetBoundaryY=40,
                offsetBoundaryX=40,
                tween=pytweening.easeInOutQuad,
            )
            pag.click()
        pag.keyUp("shift")

    def drop(self, slots: list[int]) -> None:
        """
        Shift-clicks inventory slots to drop items.
        Args:
            slots: The indices of slots to drop.
        """
        self.log_msg("Dropping items...")
        pag.keyDown("shift")
        for i, slot in enumerate(self.win.inventory_slots):
            if i not in slots:
                continue
            p = slot.random_point()
            self.mouse.move_to(
                (p[0], p[1]),
                mouseSpeed="fastest",
                knotsCount=1,
                offsetBoundaryY=40,
                offsetBoundaryX=40,
                tween=pytweening.easeInOutQuad,
            )
            pag.click()
        pag.keyUp("shift")

    def friends_nearby(self) -> bool:
        """
        Checks the minimap for green dots to indicate friends nearby.
        Returns:
            True if friends are nearby, False otherwise.
        """
        minimap = self.win.minimap.screenshot()
        # debug.save_image("minimap.png", minimap)
        only_friends = clr.isolate_colors(minimap, [clr.GREEN])
        # debug.save_image("minimap_friends.png", only_friends)
        mean = only_friends.mean(axis=(0, 1))
        return mean != 0.0

    def logout(self):  # sourcery skip: class-extract-method
        """
        Logs player out.
        """
        self.log_msg("Logging out...")
        self.mouse.move_to(self.win.cp_tabs[10].random_point())
        pag.click()
        time.sleep(1)
        self.mouse.move_rel(0, -53, 5, 5)
        pag.click()

    def take_break(self, min_seconds: int = 1, max_seconds: int = 30, mean: int = None, std: int = None):
        """
        Takes a break for a random amount of time.
        Args:
            min_seconds: minimum amount of time the bot could rest
            max_seconds: maximum amount of time the bot could rest
            mean: mean of the random time interval (optional)
            std: standard deviation of the random time interval (optional)
        """
        self.log_msg("Taking a break...")
        length = rd.truncated_normal_sample(min_seconds, max_seconds, mean, std)
        for i in range(int(length)):
            self.log_msg(f"Taking a break... {int(length) - i} seconds left.", overwrite=True)
            time.sleep(1)
        self.log_msg("Done taking break.", overwrite=True)

    # --- Player Status Functions ---
    def has_hp_bar(self) -> bool:
        """
        Returns whether the player has an HP bar above their head. Useful alternative to using OCR to check if the
        player is in combat. This function only works when the game camera is all the way up.
        """
        # Position of character relative to the screen
        char_pos = self.win.game_view.get_center()

        # Make a rectangle around the character
        offset = 30
        char_rect = Rectangle.from_points(
            Point(char_pos.x - offset, char_pos.y - offset),
            Point(char_pos.x + offset, char_pos.y + offset),
        )
        # Take a screenshot of rect
        char_screenshot = char_rect.screenshot()
        # Isolate HP bars in that rectangle
        hp_bars = clr.isolate_colors(char_screenshot, [clr.RED, clr.GREEN])
        # If there are any HP bars, return True
        return hp_bars.mean(axis=(0, 1)) != 0.0

    def get_hp(self) -> int:
        """
        Gets the HP value of the player. Returns -1 if the value couldn't be read.
        """
        if res := ocr.extract_text(self.win.hp_orb_text, ocr.PLAIN_11, [clr.ORB_GREEN, clr.ORB_RED]):
            return int("".join(re.findall(r"\d", res)))
        return -1

    def get_prayer(self) -> int:
        """
        Gets the Prayer points of the player. Returns -1 if the value couldn't be read.
        """
        if res := ocr.extract_text(self.win.prayer_orb_text, ocr.PLAIN_11, [clr.ORB_GREEN, clr.ORB_RED]):
            return int("".join(re.findall(r"\d", res)))
        return -1

    def get_run_energy(self) -> int:
        """
        Gets the run energy of the player. Returns -1 if the value couldn't be read.
        """
        if res := ocr.extract_text(self.win.run_orb_text, ocr.PLAIN_11, [clr.ORB_GREEN, clr.ORB_RED]):
            return int("".join(re.findall(r"\d", res)))
        return -1

    def get_special_energy(self) -> int:
        """
        Gets the special attack energy of the player. Returns -1 if the value couldn't be read.
        """
        if res := ocr.extract_text(self.win.spec_orb_text, ocr.PLAIN_11, [clr.ORB_GREEN, clr.ORB_RED]):
            return int("".join(re.findall(r"\d", res)))
        return -1

    def get_total_xp(self) -> int:
        """
        Gets the total XP of the player using OCR. Returns -1 if the value couldn't be read.
        """
        fonts = [ocr.PLAIN_11, ocr.PLAIN_12, ocr.BOLD_12]
        for font in fonts:
            if res := ocr.extract_text(self.win.total_xp, font, [clr.WHITE]):
                return int("".join(re.findall(r"\d", res)))
        return -1

    def mouseover_text(
        self,
        contains: Union[str, List[str]] = None,
        color: Union[clr.Color, List[clr.Color]] = None,
    ) -> Union[bool, str]:
        """
        Examines the mouseover text area.
        Args:
            contains: The text to search for (single word, phrase, or list of words). Case sensitive. If left blank,
                      returns all text in the mouseover area.
            color: The color(s) to isolate. If left blank, isolates all expected colors. Consider using
                   clr.OFF_* colors for best results.
        Returns:
            True if exact string is found, False otherwise.
            If args are left blank, returns the text in the mouseover area.
        """
        if color is None:
            color = [
                clr.OFF_CYAN,
                clr.OFF_GREEN,
                clr.OFF_ORANGE,
                clr.OFF_WHITE,
                clr.OFF_YELLOW,
            ]
        if contains is None:
            return ocr.extract_text(self.win.mouseover, ocr.BOLD_12, color)
        return bool(ocr.find_text(contains, self.win.mouseover, ocr.BOLD_12, color))

    def chatbox_text(self, contains: str = None) -> Union[bool, str]:
        """
        Examines the chatbox for text. Currently only captures player chat text.
        Args:
            contains: The text to search for (single word or phrase). Case sensitive. If left blank,
                      returns all text in the chatbox.
        Returns:
            True if exact string is found, False otherwise.
            If args are left blank, returns the text in the chatbox.
        """
        if contains is None:
            return ocr.extract_text(self.win.chat, ocr.PLAIN_12, clr.BLUE)
        if ocr.find_text(contains, self.win.chat, ocr.PLAIN_12, clr.BLUE):
            return True

    # --- Client Settings ---
    # TODO: Add anti-ban functions that move camera around randomly
    def move_camera_up(self):
        """
        Moves the camera up.
        """
        # Position the mouse somewhere on the game view
        self.mouse.move_to(self.win.game_view.get_center())
        pag.keyDown("up")
        time.sleep(2)
        pag.keyUp("up")
        time.sleep(0.5)

    def set_compass_north(self):
        self.log_msg("Setting compass North...")
        self.mouse.move_to(self.win.compass_orb.random_point())
        self.mouse.click()

    def set_compass_west(self):
        self.__compass_right_click("Setting compass West...", 72)

    def set_compass_east(self):
        self.__compass_right_click("Setting compass East...", 43)

    def set_compass_south(self):
        self.__compass_right_click("Setting compass South...", 57)

    def __compass_right_click(self, msg, rel_y):
        self.log_msg(msg)
        self.mouse.move_to(self.win.compass_orb.random_point())
        pag.rightClick()
        self.mouse.move_rel(0, rel_y, 5, 2)
        self.mouse.click()

    def toggle_auto_retaliate(self, toggle_on: bool):
        """
        Toggles auto retaliate. Assumes client window is configured.
        Args:
            toggle_on: Whether to turn on or off.
        """
        state = "on" if toggle_on else "off"
        self.log_msg(f"Toggling auto retaliate {state}...")
        # click the combat tab
        self.mouse.move_to(self.win.cp_tabs[0].random_point())
        pag.click()
        time.sleep(0.5)

        if toggle_on:
            if auto_retal_btn := imsearch.search_img_in_rect(
                imsearch.BOT_IMAGES.joinpath("combat", "autoretal_off.png"),
                self.win.control_panel,
            ):
                self.mouse.move_to(auto_retal_btn.random_point(), mouseSpeed="medium")
                self.mouse.click()
            else:
                self.log_msg("Auto retaliate is already on.")
        elif auto_retal_btn := imsearch.search_img_in_rect(
            imsearch.BOT_IMAGES.joinpath("combat", "autoretal_on.png"),
            self.win.control_panel,
        ):
            self.mouse.move_to(auto_retal_btn.random_point(), mouseSpeed="medium")
            self.mouse.click()
        else:
            self.log_msg("Auto retaliate is already off.")

    def select_combat_style(self, combat_style: str):
        """
        Selects a combat style from the combat tab.
        Args:
            combat_style: the attack type ("accurate", "aggressive", "defensive", "controlled", "rapid", "longrange").
        """
        # Ensuring that args are valid
        if combat_style not in ["accurate", "aggressive", "defensive", "controlled", "rapid", "longrange"]:
            raise ValueError(f"Invalid combat style '{combat_style}'. See function docstring for valid options.")

        # Click the combat tab
        self.mouse.move_to(self.win.cp_tabs[0].random_point(), mouseSpeed="fastest")
        self.mouse.click()

        # It is important to keep ambiguous words at the end of the list so that they are matched as a last resort
        styles = {
            "accurate": ["Accurate", "Short fuse", "Punch", "Chop", "Jab", "Stab", "Spike", "Reap", "Bash", "Flick", "Pound", "Pummel"],
            "aggressive": ["Kick", "Smash", "Hack", "Swipe", "Slash", "Impale", "Lunge", "Pummel", "Chop", "Pound"],
            "defensive": ["Block", "Fend", "Focus", "Deflect"],
            "controlled": ["Spike", "Lash", "Lunge", "Jab"],
            "rapid": [
                "Rapid",
                "Medium fuse",
            ],
            "longrange": [
                "Longrange",
                "Long fuse",
            ],
        }

        for style in styles[combat_style]:
            # Try and find the center of the word with OCR
            if result := ocr.find_text(style, self.win.control_panel, ocr.PLAIN_11, clr.OFF_ORANGE):
                # If the word is found, draw a rectangle around it and click a random point in that rectangle
                center = result[0].get_center()
                rect = Rectangle.from_points(Point(center[0] - 32, center[1] - 34), Point(center[0] + 32, center[1] + 10))
                self.mouse.move_to(rect.random_point(), mouseSpeed="fastest")
                self.mouse.click()
                self.log_msg(f"Combat style '{combat_style}' selected.")
                return
        self.log_msg(f"{combat_style.capitalize()} style not found.")

    def toggle_run(self, toggle_on: bool):
        """
        Toggles run. Assumes client window is configured.
        Args:
            toggle_on: True to turn on, False to turn off.
        """
        state = "on" if toggle_on else "off"
        self.log_msg(f"Toggling run {state}...")

        if toggle_on:
            if run_status := imsearch.search_img_in_rect(imsearch.BOT_IMAGES.joinpath("run_off.png"), self.win.run_orb, 0.323):
                self.mouse.move_to(run_status.random_point())
                self.mouse.click()
            else:
                self.log_msg("Run is already on.")
        elif run_status := imsearch.search_img_in_rect(imsearch.BOT_IMAGES.joinpath("run_on.png"), self.win.run_orb, 0.323):
            self.mouse.move_to(run_status.random_point())
            self.mouse.click()
        else:
<<<<<<< HEAD
            self.log_msg("Run is already off.")

    def __open_display_settings(self) -> bool:
        """
        Opens the display settings for the game client.
        Returns:
            True if the settings were opened, False if an error occured.
        """
        control_panel = self.win.control_panel
        self.mouse.move_to(self.win.cp_tabs[11].random_point())
        self.mouse.click()
        time.sleep(0.5)
        display_tab = imsearch.search_img_in_rect(imsearch.BOT_IMAGES.joinpath("cp_settings_display_tab.png"), control_panel)
        if display_tab is None:
            self.log_msg("Could not find the display settings tab.")
            return False
        self.mouse.move_to(display_tab.random_point())
        self.mouse.click()
        time.sleep(0.5)
        return True

    def camera_rotate(self, direction: str, degree: int):
        """
        Agrs:
        direction: 'left' or 'right'
        degree: 0 - 360
        """
        if direction not in ["left", "right"]:
            raise ValueError(f"Invalid direction '{direction}'. See function docstring for valid options.")

        degrees_per_seconds = 0.01027 * degree
        pag.keyDown(direction)
        time.sleep(degrees_per_seconds)
        pag.keyUp(direction)
        return

    def random_camera_rotate(self, min_degree: int, max_degree: int, chance: float = 0.5):  #
        """
        rotates in either directions within the specified degree range.
        default chance for either directions (right/left) 0.5 - (50%)
        Args:
        min_degree & max_degree: 0 - 360
        chance:from 0 to 1
        """

        mean = (min_degree + max_degree) / 2
        standard_deviation = (max_degree / 2) * 0.33
        random_degree = rm.truncated_normal_sample(min_degree, max_degree, mean, standard_deviation)
        if rm.random_chance(probability=chance):
            self.camera_rotate(direction="right", degree=random_degree)
        else:
            self.camera_rotate(direction="left", degree=random_degree)
=======
            self.log_msg("Run is already off.")
>>>>>>> cf9df593
<|MERGE_RESOLUTION|>--- conflicted
+++ resolved
@@ -561,7 +561,6 @@
             self.mouse.move_to(run_status.random_point())
             self.mouse.click()
         else:
-<<<<<<< HEAD
             self.log_msg("Run is already off.")
 
     def __open_display_settings(self) -> bool:
@@ -606,14 +605,10 @@
         min_degree & max_degree: 0 - 360
         chance:from 0 to 1
         """
-
         mean = (min_degree + max_degree) / 2
         standard_deviation = (max_degree / 2) * 0.33
         random_degree = rm.truncated_normal_sample(min_degree, max_degree, mean, standard_deviation)
         if rm.random_chance(probability=chance):
             self.camera_rotate(direction="right", degree=random_degree)
         else:
-            self.camera_rotate(direction="left", degree=random_degree)
-=======
-            self.log_msg("Run is already off.")
->>>>>>> cf9df593
+            self.camera_rotate(direction="left", degree=random_degree)