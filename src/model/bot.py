"""
A Bot is a base class for bot script models. It is abstract and cannot be instantiated. Many of the methods in this base class are
pre-implemented and can be used by subclasses, or called by the controller. Code in this class should not be modified.
"""
import ctypes
import platform
import re
import threading
import time
import warnings
from abc import ABC, abstractmethod
from enum import Enum
from typing import List, Union

import customtkinter
import numpy as np
import pyautogui as pag
import pytweening
from deprecated import deprecated

import utilities.color as clr
import utilities.debug as debug
import utilities.imagesearch as imsearch
import utilities.ocr as ocr
import utilities.random_util as rd
from utilities.geometry import Point, Rectangle
from utilities.mouse_utils import MouseUtils
from utilities.options_builder import OptionsBuilder
from utilities.window import Window, WindowInitializationError

warnings.filterwarnings("ignore", category=UserWarning)


class BotThread(threading.Thread):
    def __init__(self, target: callable):
        threading.Thread.__init__(self)
        self.target = target

    def run(self):
        try:
            print("Thread started.")
            self.target()
        finally:
            print("Thread stopped successfully.")

    def __get_id(self):
        """Returns id of the respective thread"""
        if hasattr(self, "_thread_id"):
            return self._thread_id
        for id, thread in threading._active.items():
            if thread is self:
                return id

    def stop(self):
        """Raises SystemExit exception in the thread. This can be called from the main thread followed by join()."""
        thread_id = self.__get_id()
        if platform.system() == "Windows":
            res = ctypes.pythonapi.PyThreadState_SetAsyncExc(thread_id, ctypes.py_object(SystemExit))
            if res > 1:
                ctypes.pythonapi.PyThreadState_SetAsyncExc(thread_id, 0)
                print("Exception raise failure")
        elif platform.system() == "Linux":
            res = ctypes.pythonapi.PyThreadState_SetAsyncExc(ctypes.c_long(thread_id), ctypes.py_object(SystemExit))
            if res > 1:
                ctypes.pythonapi.PyThreadState_SetAsyncExc(ctypes.c_long(thread_id), 0)
                print("Exception raise failure")


class BotStatus(Enum):
    """
    BotStatus enum.
    """

    RUNNING = 1
    PAUSED = 2
    STOPPED = 3
    CONFIGURING = 4
    CONFIGURED = 5


class Bot(ABC):
    mouse = MouseUtils()
    options_set: bool = False
    progress: float = 0
    status = BotStatus.STOPPED
    thread: BotThread = None

    @abstractmethod
    def __init__(self, game_title, bot_title, description, window: Window):
        """
        Instantiates a Bot object. This must be called by subclasses.
        Args:
            game_title: title of the game the bot will interact with
            bot_title: title of the bot to display in the UI
            description: description of the bot to display in the UI
            window: window object the bot will use to interact with the game client
            launchable: whether the game client can be launched with custom arguments from the bot's UI
        """
        self.game_title = game_title
        self.bot_title = bot_title
        self.description = description
        self.options_builder = OptionsBuilder(bot_title)
        self.win = window

    @abstractmethod
    def main_loop(self):
        """
        Main logic of the bot. This function is called in a separate thread.
        """
        pass

    @abstractmethod
    def create_options(self):
        """
        Defines the options for the bot using the OptionsBuilder.
        """
        pass

    @abstractmethod
    def save_options(self, options: dict):
        """
        Saves a dictionary of options as properties of the bot.
        Args:
            options: dict - dictionary of options to save
        """
        pass

    def get_options_view(self, parent) -> customtkinter.CTkFrame:
        """
        Builds the options view for the bot based on the options defined in the OptionsBuilder.
        """
        self.clear_log()
        self.log_msg("Options panel opened.")
        self.create_options()
        view = self.options_builder.build_ui(parent, self.controller)
        self.options_builder.options = {}
        return view

    def play(self):
        """
        Fired when the user starts the bot manually. This function performs necessary set up on the UI
        and locates/initializes the game client window. Then, it launches the bot's main loop in a separate thread.
        """
        if self.status in [BotStatus.STOPPED, BotStatus.CONFIGURED]:
            self.clear_log()
            self.log_msg("Starting bot...")
            if not self.options_set:
                self.log_msg("Options not set. Please set options before starting.")
                return
            try:
                self.__initialize_window()
            except WindowInitializationError as e:
                self.log_msg(str(e))
                return
            self.reset_progress()
            self.set_status(BotStatus.RUNNING)
            self.thread = BotThread(target=self.main_loop)
            self.thread.setDaemon(True)
            self.thread.start()
        elif self.status == BotStatus.RUNNING:
            self.log_msg("Bot is already running.")
        elif self.status == BotStatus.CONFIGURING:
            self.log_msg("Please finish configuring the bot before starting.")

    def __initialize_window(self):
        """
        Attempts to focus and initialize the game window by identifying core UI elements.
        """
        self.win.focus()
        time.sleep(0.5)
        self.win.initialize()

    def stop(self):
        """
        Fired when the user stops the bot manually.
        """
        self.log_msg("Stopping script.")
        if self.status != BotStatus.STOPPED:
            self.thread.stop()
            self.thread.join()
            self.set_status(BotStatus.STOPPED)
        else:
            self.log_msg("Bot is already stopped.")

    # ---- Controller Setter ----
    def set_controller(self, controller):
        self.controller = controller

    # ---- Functions that notify the controller of changes ----
    def reset_progress(self):
        """
        Resets the current progress property to 0 and notifies the controller to update UI.
        """
        self.progress = 0
        self.controller.update_progress()

    def update_progress(self, progress: float):
        """
        Updates the progress property and notifies the controller to update UI.
        Args:
            progress: float - number between 0 and 1 indicating percentage of progress.
        """
        if progress < 0:
            progress = 0
        elif progress > 1:
            progress = 1
        self.progress = progress
        self.controller.update_progress()

    def set_status(self, status: BotStatus):
        """
        Sets the status property of the bot and notifies the controller to update UI accordingly.
        Args:
            status: BotStatus - status to set the bot to
        """
        self.status = status
        self.controller.update_status()

    def log_msg(self, msg: str, overwrite=False):
        """
        Sends a message to the controller to be displayed in the log for the user.
        Args:
            msg: str - message to log
            overwrite: bool - if True, overwrites the current log message. If False, appends to the log.
        """
        msg = f"{debug.current_time()}: {msg}"
        self.controller.update_log(msg, overwrite)

    def clear_log(self):
        """
        Requests the controller to tell the UI to clear the log.
        """
        self.controller.clear_log()

    # --- Misc Utility Functions
    def drop_all(self, skip_rows: int = 0, skip_slots: list[int] = None) -> None:
        """
        Shift-clicks all items in the inventory to drop them.
        Args:
            skip_rows: The number of rows to skip before dropping.
            skip_slots: The indices of slots to avoid dropping.
        """
        self.log_msg("Dropping inventory...")
        # Determine slots to skip
        if skip_slots is None:
            skip_slots = []
        if skip_rows > 0:
            row_skip = list(range(skip_rows * 4))
            skip_slots = np.unique(row_skip + skip_slots)
        # Start dropping
        pag.keyDown("shift")
        for i, slot in enumerate(self.win.inventory_slots):
            if i in skip_slots:
                continue
            p = slot.random_point()
            self.mouse.move_to(
                (p[0], p[1]),
                mouseSpeed="fastest",
                knotsCount=1,
                offsetBoundaryY=40,
                offsetBoundaryX=40,
                tween=pytweening.easeInOutQuad,
            )
            pag.click()
        pag.keyUp("shift")

    def drop(self, slots: list[int]) -> None:
        """
        Shift-clicks inventory slots to drop items.
        Args:
            slots: The indices of slots to drop.
        """
        self.log_msg("Dropping items...")
        pag.keyDown("shift")
        for i, slot in enumerate(self.win.inventory_slots):
            if i not in slots:
                continue
            p = slot.random_point()
            self.mouse.move_to(
                (p[0], p[1]),
                mouseSpeed="fastest",
                knotsCount=1,
                offsetBoundaryY=40,
                offsetBoundaryX=40,
                tween=pytweening.easeInOutQuad,
            )
            pag.click()
        pag.keyUp("shift")

    def friends_nearby(self) -> bool:
        """
        Checks the minimap for green dots to indicate friends nearby.
        Returns:
            True if friends are nearby, False otherwise.
        """
        minimap = self.win.minimap.screenshot()
        # debug.save_image("minimap.png", minimap)
        only_friends = clr.isolate_colors(minimap, [clr.GREEN])
        # debug.save_image("minimap_friends.png", only_friends)
        mean = only_friends.mean(axis=(0, 1))
        return mean != 0.0

    def logout(self):  # sourcery skip: class-extract-method
        """
        Logs player out.
        """
        self.log_msg("Logging out...")
        self.mouse.move_to(self.win.cp_tabs[10].random_point())
        pag.click()
        time.sleep(1)
        self.mouse.move_rel(0, -53, 5, 5)
        pag.click()

    def take_break(self, min_seconds: int = 1, max_seconds: int = 30, mean: int = None, std: int = None):
        """
        Takes a break for a random amount of time.
        Args:
            min_seconds: minimum amount of time the bot could rest
            max_seconds: maximum amount of time the bot could rest
            mean: mean of the random time interval (optional)
            std: standard deviation of the random time interval (optional)
        """
        self.log_msg("Taking a break...")
        length = rd.truncated_normal_sample(min_seconds, max_seconds, mean, std)
        for i in range(int(length)):
            self.log_msg(f"Taking a break... {int(length) - i} seconds left.", overwrite=True)
            time.sleep(1)
        self.log_msg("Done taking break.", overwrite=True)

    # --- Player Status Functions ---
    def has_hp_bar(self) -> bool:
        """
        Returns whether the player has an HP bar above their head. Useful alternative to using OCR to check if the
        player is in combat. This function only works when the game camera is all the way up.
        """
        # Position of character relative to the screen
        char_pos = self.win.game_view.get_center()

        # Make a rectangle around the character
        offset = 30
        char_rect = Rectangle.from_points(
            Point(char_pos.x - offset, char_pos.y - offset),
            Point(char_pos.x + offset, char_pos.y + offset),
        )
        # Take a screenshot of rect
        char_screenshot = char_rect.screenshot()
        # Isolate HP bars in that rectangle
        hp_bars = clr.isolate_colors(char_screenshot, [clr.RED, clr.GREEN])
        # If there are any HP bars, return True
        return hp_bars.mean(axis=(0, 1)) != 0.0

    def get_hp(self) -> int:
        """
        Gets the HP value of the player. Returns -1 if the value couldn't be read.
        """
        if res := ocr.extract_text(self.win.hp_orb_text, ocr.PLAIN_11, [clr.ORB_GREEN, clr.ORB_RED]):
            return int("".join(re.findall(r"\d", res)))
        return -1

    def get_prayer(self) -> int:
        """
        Gets the Prayer points of the player. Returns -1 if the value couldn't be read.
        """
        if res := ocr.extract_text(self.win.prayer_orb_text, ocr.PLAIN_11, [clr.ORB_GREEN, clr.ORB_RED]):
            return int("".join(re.findall(r"\d", res)))
        return -1

    def get_run_energy(self) -> int:
        """
        Gets the run energy of the player. Returns -1 if the value couldn't be read.
        """
        if res := ocr.extract_text(self.win.run_orb_text, ocr.PLAIN_11, [clr.ORB_GREEN, clr.ORB_RED]):
            return int("".join(re.findall(r"\d", res)))
        return -1

    def get_special_energy(self) -> int:
        """
        Gets the special attack energy of the player. Returns -1 if the value couldn't be read.
        """
        if res := ocr.extract_text(self.win.spec_orb_text, ocr.PLAIN_11, [clr.ORB_GREEN, clr.ORB_RED]):
            return int("".join(re.findall(r"\d", res)))
        return -1

    def get_total_xp(self) -> int:
        """
        Gets the total XP of the player using OCR. Returns -1 if the value couldn't be read.
        """
        fonts = [ocr.PLAIN_11, ocr.PLAIN_12, ocr.BOLD_12]
        for font in fonts:
            if res := ocr.extract_text(self.win.total_xp, font, [clr.WHITE]):
                return int("".join(re.findall(r"\d", res)))
        return -1

    def mouseover_text(
        self,
        contains: Union[str, List[str]] = None,
        color: Union[clr.Color, List[clr.Color]] = None,
    ) -> Union[bool, str]:
        """
        Examines the mouseover text area.
        Args:
            contains: The text to search for (single word, phrase, or list of words). Case sensitive. If left blank,
                      returns all text in the mouseover area.
            color: The color(s) to isolate. If left blank, isolates all expected colors. Consider using
                   clr.OFF_* colors for best results.
        Returns:
            True if exact string is found, False otherwise.
            If args are left blank, returns the text in the mouseover area.
        """
        if color is None:
            color = [
                clr.OFF_CYAN,
                clr.OFF_GREEN,
                clr.OFF_ORANGE,
                clr.OFF_WHITE,
                clr.OFF_YELLOW,
            ]
        if contains is None:
            return ocr.extract_text(self.win.mouseover, ocr.BOLD_12, color)
        return bool(ocr.find_text(contains, self.win.mouseover, ocr.BOLD_12, color))

    def chatbox_text(self, contains: str = None) -> Union[bool, str]:
        """
        Examines the chatbox for text. Currently only captures player chat text.
        Args:
            contains: The text to search for (single word or phrase). Case sensitive. If left blank,
                      returns all text in the chatbox.
        Returns:
            True if exact string is found, False otherwise.
            If args are left blank, returns the text in the chatbox.
        """
        if contains is None:
            return ocr.extract_text(self.win.chat, ocr.PLAIN_12, clr.BLUE)
        if ocr.find_text(contains, self.win.chat, ocr.PLAIN_12, clr.BLUE):
            return True

    # --- Client Settings ---
    # TODO: Add anti-ban functions that move camera around randomly
    def move_camera_up(self):
        """
        Moves the camera up.
        """
        # Position the mouse somewhere on the game view
        self.mouse.move_to(self.win.game_view.get_center())
        pag.keyDown("up")
        time.sleep(2)
        pag.keyUp("up")
        time.sleep(0.5)

    def set_compass_north(self):
        self.log_msg("Setting compass North...")
        self.mouse.move_to(self.win.compass_orb.random_point())
        self.mouse.click()

    def set_compass_west(self):
        self.__compass_right_click("Setting compass West...", 72)

    def set_compass_east(self):
        self.__compass_right_click("Setting compass East...", 43)

    def set_compass_south(self):
        self.__compass_right_click("Setting compass South...", 57)

    def __compass_right_click(self, msg, rel_y):
        self.log_msg(msg)
        self.mouse.move_to(self.win.compass_orb.random_point())
        pag.rightClick()
        self.mouse.move_rel(0, rel_y, 5, 2)
        self.mouse.click()

    def toggle_auto_retaliate(self, toggle_on: bool):
        """
        Toggles auto retaliate. Assumes client window is configured.
        Args:
            toggle_on: Whether to turn on or off.
        """
        state = "on" if toggle_on else "off"
        self.log_msg(f"Toggling auto retaliate {state}...")
        # click the combat tab
        self.mouse.move_to(self.win.cp_tabs[0].random_point())
        pag.click()
        time.sleep(0.5)

        if toggle_on:
            if auto_retal_btn := imsearch.search_img_in_rect(
                imsearch.BOT_IMAGES.joinpath("combat", "autoretal_off.png"),
                self.win.control_panel,
            ):
                self.mouse.move_to(auto_retal_btn.random_point(), mouseSpeed="medium")
                self.mouse.click()
            else:
                self.log_msg("Auto retaliate is already on.")
        elif auto_retal_btn := imsearch.search_img_in_rect(
            imsearch.BOT_IMAGES.joinpath("combat", "autoretal_on.png"),
            self.win.control_panel,
        ):
            self.mouse.move_to(auto_retal_btn.random_point(), mouseSpeed="medium")
            self.mouse.click()
        else:
            self.log_msg("Auto retaliate is already off.")

    def select_combat_style(self, combat_style: str):
        """
        Selects a combat style from the combat tab.
        Args:
            combat_style: the attack type ("accurate", "aggressive", "defensive", "controlled", "rapid", "longrange").
        """
        # Ensuring that args are valid
        if combat_style not in ["accurate", "aggressive", "defensive", "controlled", "rapid", "longrange"]:
            raise ValueError(f"Invalid combat style '{combat_style}'. See function docstring for valid options.")

        # Click the combat tab
        self.mouse.move_to(self.win.cp_tabs[0].random_point(), mouseSpeed="fastest")
        self.mouse.click()

        # It is important to keep ambiguous words at the end of the list so that they are matched as a last resort
        styles = {
            "accurate": ["Accurate", "Short fuse", "Punch", "Chop", "Jab", "Stab", "Spike", "Reap", "Bash", "Flick", "Pound", "Pummel"],
            "aggressive": ["Kick", "Smash", "Hack", "Swipe", "Slash", "Impale", "Lunge", "Pummel", "Chop", "Pound"],
            "defensive": ["Block", "Fend", "Focus", "Deflect"],
            "controlled": ["Spike", "Lash", "Lunge", "Jab"],
            "rapid": [
                "Rapid",
                "Medium fuse",
            ],
            "longrange": [
                "Longrange",
                "Long fuse",
            ],
        }

        for style in styles[combat_style]:
            # Try and find the center of the word with OCR
            if result := ocr.find_text(style, self.win.control_panel, ocr.PLAIN_11, clr.OFF_ORANGE):
                # If the word is found, draw a rectangle around it and click a random point in that rectangle
                center = result[0].get_center()
                rect = Rectangle.from_points(Point(center[0] - 32, center[1] - 34), Point(center[0] + 32, center[1] + 10))
                self.mouse.move_to(rect.random_point(), mouseSpeed="fastest")
                self.mouse.click()
                self.log_msg(f"Combat style '{combat_style}' selected.")
                return
        self.log_msg(f"{combat_style.capitalize()} style not found.")

    def toggle_run(self, toggle_on: bool):
        """
        Toggles run. Assumes client window is configured.
        Args:
            toggle_on: True to turn on, False to turn off.
        """
        state = "on" if toggle_on else "off"
        self.log_msg(f"Toggling run {state}...")

        if toggle_on:
            if run_status := imsearch.search_img_in_rect(imsearch.BOT_IMAGES.joinpath("run_off.png"), self.win.run_orb, 0.323):
                self.mouse.move_to(run_status.random_point())
                self.mouse.click()
            else:
                self.log_msg("Run is already on.")
        elif run_status := imsearch.search_img_in_rect(imsearch.BOT_IMAGES.joinpath("run_on.png"), self.win.run_orb, 0.323):
            self.mouse.move_to(run_status.random_point())
            self.mouse.click()
        else:
<<<<<<< HEAD
            self.log_msg("Run is already off.")

    def __open_display_settings(self) -> bool:
        """
        Opens the display settings for the game client.
        Returns:
            True if the settings were opened, False if an error occured.
        """
        control_panel = self.win.control_panel
        self.mouse.move_to(self.win.cp_tabs[11].random_point())
        self.mouse.click()
        time.sleep(0.5)
        display_tab = imsearch.search_img_in_rect(imsearch.BOT_IMAGES.joinpath("cp_settings_display_tab.png"), control_panel)
        if display_tab is None:
            self.log_msg("Could not find the display settings tab.")
            return False
        self.mouse.move_to(display_tab.random_point())
        self.mouse.click()
        time.sleep(0.5)
        return True

    def select_prayers(self, prayer):
        """
        Args:
        prayer: select a number from 0 to 28
        with (0) being Thick skin and (28) being Augury
        """
        self.mouse.move_to(self.win.prayer_book[prayer].random_point())
        time.sleep(0.5)
        self.mouse.click()
=======
            self.log_msg("Run is already off.")
>>>>>>> cf9df593
<|MERGE_RESOLUTION|>--- conflicted
+++ resolved
@@ -560,7 +560,6 @@
             self.mouse.move_to(run_status.random_point())
             self.mouse.click()
         else:
-<<<<<<< HEAD
             self.log_msg("Run is already off.")
 
     def __open_display_settings(self) -> bool:
@@ -590,7 +589,4 @@
         """
         self.mouse.move_to(self.win.prayer_book[prayer].random_point())
         time.sleep(0.5)
-        self.mouse.click()
-=======
-            self.log_msg("Run is already off.")
->>>>>>> cf9df593
+        self.mouse.click()