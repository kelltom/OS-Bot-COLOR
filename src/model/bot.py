--- conflicted
+++ resolved
@@ -564,42 +564,18 @@
             self.mouse.move_to(run_status.random_point())
             self.mouse.click()
         else:
-<<<<<<< HEAD
             self.log_msg("Run is already off.")
 
-    def __open_display_settings(self) -> bool:
-        """
-        Opens the display settings for the game client.
-        Returns:
-            True if the settings were opened, False if an error occured.
-        """
-        control_panel = self.win.control_panel
-        self.mouse.move_to(self.win.cp_tabs[11].random_point())
-        self.mouse.click()
-        time.sleep(0.5)
-        display_tab = imsearch.search_img_in_rect(imsearch.BOT_IMAGES.joinpath("cp_settings_display_tab.png"), control_panel)
-        if display_tab is None:
-            self.log_msg("Could not find the display settings tab.")
-            return False
-        self.mouse.move_to(display_tab.random_point())
-        self.mouse.click()
-        time.sleep(0.5)
-        return True
-
     def get_item_from_bank(self, item: str, confidence=0.05):
         """
-        grabs an item from the bank using image recognition make sure to drop the .png image in the items folder
-        folder location : src >> bot >> items
-        Args:
-        item = name of the .png image
-        confidence = The confidence level of the search in range 0 to 1, where 0 is a perfect match.
-
+        Grabs an item from the bank using image recognition make sure to drop the .png image in the items folder.
+        Folder location : src/images/bot/items
+        Args:
+            item: The image filename corresponding to the item to grab (excluding extension).
+            confidence: The confidence level of the search in range 0 to 1, where 0 is a perfect match.
         """
         if ocr.find_text("Rearrange", self.win.game_view, ocr.PLAIN_12, clr.OFF_ORANGE):
             if items := imsearch.search_img_in_rect(imsearch.BOT_IMAGES.joinpath("items", f"{item}.png"), self.win.game_view, confidence):
                 self.mouse.move_to(items.random_point())
                 self.mouse.click()
-            time.sleep(1)
-=======
-            self.log_msg("Run is already off.")
->>>>>>> d9117789
+            time.sleep(1)